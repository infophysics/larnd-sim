#!/usr/bin/env python
"""
Command-line interface to larnd-sim module.
"""
from math import ceil
from time import time
import warnings

import numpy as np
import numpy.lib.recfunctions as rfn

import cupy as cp
from cupy.cuda.nvtx import RangePush, RangePop

import fire
import h5py

from numba.cuda import device_array
from numba.cuda.random import create_xoroshiro128p_states
from numba.core.errors import NumbaPerformanceWarning

from tqdm import tqdm

from larndsim import consts
from larndsim.cuda_dict import CudaDict

SEED = int(time())
BATCH_SIZE = 4000
EVENT_BATCH_SIZE = 100

LOGO = """
  _                      _            _
 | |                    | |          (_)
 | | __ _ _ __ _ __   __| |______ ___ _ _ __ ___
 | |/ _` | '__| '_ \ / _` |______/ __| | '_ ` _ \\
 | | (_| | |  | | | | (_| |      \__ \ | | | | | |
 |_|\__,_|_|  |_| |_|\__,_|      |___/_|_| |_| |_|

"""

warnings.simplefilter('ignore', category=NumbaPerformanceWarning)

def swap_coordinates(tracks):
    """
    Swap x and z coordinates in tracks.
    This is because the convention in larnd-sim is different
    from the convention in edep-sim. FIXME.

    Args:
        tracks (:obj:`numpy.ndarray`): tracks array.

    Returns:
        :obj:`numpy.ndarray`: tracks with swapped axes.
    """
    x_start = np.copy(tracks['x_start'] )
    x_end = np.copy(tracks['x_end'])
    x = np.copy(tracks['x'])

    tracks['x_start'] = np.copy(tracks['z_start'])
    tracks['x_end'] = np.copy(tracks['z_end'])
    tracks['x'] = np.copy(tracks['z'])

    tracks['z_start'] = x_start
    tracks['z_end'] = x_end
    tracks['z'] = x

    return tracks

def maybe_create_rng_states(n, seed=0, rng_states=None):
    """Create or extend random states for CUDA kernel"""
    if rng_states is None:
        return create_xoroshiro128p_states(n, seed=seed)
    elif n > len(rng_states):
        new_states = device_array(n, dtype=rng_states.dtype)
        new_states[:len(rng_states)] = rng_states
        new_states[len(rng_states):] = create_xoroshiro128p_states(n - len(rng_states), seed=seed)
        return new_states
    return rng_states

def run_simulation(input_filename,
                   pixel_layout,
                   detector_properties,
                   output_filename,
                   response_file='../larndsim/bin/response_44.npy',
                   light_lut_filename='../larndsim/bin/lightLUT.npy',
                   light_det_noise_filename='../larndsim/bin/light_noise.npy',
                   bad_channels=None,
                   n_tracks=None,
                   pixel_thresholds_file=None):
    """
    Command-line interface to run the simulation of a pixelated LArTPC

    Args:
        input_filename (str): path of the edep-sim input file
        pixel_layout (str): path of the YAML file containing the pixel
            layout and connection details.
        detector_properties (str): path of the YAML file containing
            the detector properties
        output_filename (str): path of the HDF5 output file. If not specified
            the output is added to the input file.
        response_file (str, optional): path of the Numpy array containing the pre-calculated
            field responses. Defaults to ../larndsim/bin/response_44.npy.
        light_lut_file (str, optional): path of the Numpy array containing the light
            look-up table. Defaults to ../larndsim/bin/lightLUT.npy.
        bad_channels (str, optional): path of the YAML file containing the channels to be
            disabled. Defaults to None
        n_tracks (int, optional): number of tracks to be simulated. Defaults to None
            (all tracks).
        pixel_thresholds_file (str): path to npz file containing pixel thresholds. Defaults
            to None.
    """
    start_simulation = time()

    RangePush("run_simulation")

    print(LOGO)
    print("**************************\nLOADING SETTINGS AND INPUT\n**************************")
    print("Output file:", output_filename)
    print("Random seed:", SEED)
    print("Batch size:", BATCH_SIZE)
    print("Pixel layout file:", pixel_layout)
    print("Detector properties file:", detector_properties)
    print("edep-sim input file:", input_filename)
    print("Response file:", response_file)
    if bad_channels:
        print("Disabled channel list: ", bad_channels)
    RangePush("load_detector_properties")
    consts.load_properties(detector_properties, pixel_layout)
    from larndsim.consts import light, detector, physics
    RangePop()

    RangePush("load_larndsim_modules")
    # Here we load the modules after loading the detector properties
    # maybe can be implemented in a better way?
    from larndsim import (quenching, drifting, detsim, pixels_from_track, fee,
        lightLUT, light_sim)
    RangePop()

    RangePush("load_pixel_thresholds")
    if pixel_thresholds_file is not None:
        print("Pixel thresholds file:", pixel_thresholds_file)
        pixel_thresholds_lut = CudaDict.load(pixel_thresholds_file, 256)
    else:
        pixel_thresholds_lut = CudaDict(cp.array([fee.DISCRIMINATION_THRESHOLD]), 1, 1)
    RangePop()

    RangePush("load_hd5_file")
    # First of all we load the edep-sim output
    with h5py.File(input_filename, 'r') as f:
        tracks = np.array(f['segments'])
        try:
            trajectories = np.array(f['trajectories'])
            input_has_trajectories = True
        except KeyError:
            input_has_trajectories = False

        try:
            vertices = np.array(f['vertices'])
            input_has_vertices = True
        except KeyError:
            print("Input file does not have true vertices info")
            input_has_vertices = False

    RangePop()

    # Makes an empty array to store data from lightlut
    if light.LIGHT_SIMULATED:
        light_sim_dat = np.zeros([len(tracks), light.N_OP_CHANNEL],
                                 dtype=[('n_photons_det','f4'),('t0_det','f4')])
        track_light_voxel = np.zeros([len(tracks), 3], dtype='i4')

    if tracks.size == 0:
        print("Empty input dataset, exiting")
        return

    if n_tracks:
        tracks = tracks[:n_tracks]
        if light.LIGHT_SIMULATED:
            light_sim_dat = light_sim_dat[:n_tracks]

    if 'n_photons' not in tracks.dtype.names:
        n_photons = np.zeros(tracks.shape[0], dtype=[('n_photons', 'f4')])
        tracks = rfn.merge_arrays((tracks, n_photons), flatten=True)
        

    if 't0' not in tracks.dtype.names:
        # the t0 key refers to the time of energy deposition
        # in the input files, it is called 't'
        # this is only true for older edep inputs (which are included in `examples/`)
        t0 = np.array(tracks['t'].copy(), dtype=[('t0', 'f4')])
        t0_start = np.array(tracks['t_start'].copy(), dtype=[('t0_start', 'f4')])
        t0_end = np.array(tracks['t_end'].copy(), dtype=[('t0_end', 'f4')])
        tracks = rfn.merge_arrays((tracks, t0, t0_start, t0_end), flatten=True)

        # then, re-initialize the t key to zero
        # in larnd-sim, this key is the time at the anode
        tracks['t'] = np.zeros(tracks.shape[0], dtype=[('t', 'f4')])
        tracks['t_start'] = np.zeros(tracks.shape[0], dtype=[('t_start', 'f4')])
        tracks['t_end'] = np.zeros(tracks.shape[0], dtype=[('t_end', 'f4')])
    
    # Here we swap the x and z coordinates of the tracks
    # because of the different convention in larnd-sim wrt edep-sim
    tracks = swap_coordinates(tracks)

    response = cp.load(response_file)

    TPB = 256
    BPG = ceil(tracks.shape[0] / TPB)

    print("******************\nRUNNING SIMULATION\n******************")
    # We calculate the number of electrons after recombination (quenching module)
    # and the position and number of electrons after drifting (drifting module)
    print("Quenching electrons..." , end="")
    start_quenching = time()
    quenching.quench[BPG,TPB](tracks, physics.BIRKS)
    end_quenching = time()
    print(f" {end_quenching-start_quenching:.2f} s")

    print("Drifting electrons...", end="")
    start_drifting = time()
    drifting.drift[BPG,TPB](tracks)
    end_drifting = time()
    print(f" {end_drifting-start_drifting:.2f} s")

    if light.LIGHT_SIMULATED:
        print("Calculating optical responses...", end="")
        start_light_time = time()
        lut = np.load(light_lut_filename)
        light_noise = cp.load(light_det_noise_filename)
        TPB = 256
        BPG = ceil(tracks.shape[0] / TPB)
        lightLUT.calculate_light_incidence[BPG,TPB](tracks, lut, light_sim_dat, track_light_voxel)
        print(f" {time()-start_light_time:.2f} s")

    with h5py.File(output_filename, 'a') as output_file:
        output_file.create_dataset("tracks", data=tracks)
        if light.LIGHT_SIMULATED:
            output_file.create_dataset('light_dat', data=light_sim_dat)
        if input_has_trajectories:
            output_file.create_dataset("trajectories", data=trajectories)
        if input_has_vertices:
            output_file.create_dataset("vertices", data=vertices)

    # create a lookup table that maps between unique event ids and the segments in the file
    tot_evids = np.unique(tracks['eventID'])
    _, _, start_idx = np.intersect1d(tot_evids, tracks['eventID'], return_indices=True)
    _, _, rev_idx = np.intersect1d(tot_evids, tracks['eventID'][::-1], return_indices=True)
    end_idx = len(tracks['eventID']) - 1 - rev_idx

    # create a lookup table for event timestamps
    event_times = fee.gen_event_times(tot_evids.max()+1, 0)

    # We divide the sample in portions that can be processed by the GPU
    step = 1
    
    # charge simulation
    event_id_list = []
    adc_tot_list = []
    adc_tot_ticks_list = []
    track_pixel_map_tot = []
    unique_pix_tot = []
    current_fractions_tot = []

    # light simulation
    light_event_id_list = []
    light_start_time_list = []
    light_trigger_idx_list = []
    light_waveforms_list = []
    light_waveforms_true_track_id_list = []    
    light_waveforms_true_photons_list = []    

    # pre-allocate some random number states
    rng_states = maybe_create_rng_states(1024*256, seed=0)
    last_time = 0
    for ievd in tqdm(range(0, tot_evids.shape[0], step), desc='Simulating events...', ncols=80, smoothing=0):

        first_event = tot_evids[ievd]
        last_event = tot_evids[min(ievd+step, tot_evids.shape[0]-1)]

        if first_event == last_event:
            last_event += 1

        # load a subset of segments from the file and process those that are from the current event
        track_slice = slice(min(start_idx[ievd:ievd + step]), max(end_idx[ievd:ievd + step])+1)
        track_subset = tracks[track_slice]
        event_mask = (track_subset['eventID'] >= first_event) & (track_subset['eventID'] < last_event)
        evt_tracks = track_subset[event_mask]
        first_trk_id = np.where(track_subset['eventID'] == evt_tracks['eventID'][0])[0][0] + min(start_idx[ievd:ievd + step])

        for itrk in tqdm(range(0, evt_tracks.shape[0], BATCH_SIZE), desc='  Simulating event %i batches...' % ievd, leave=False, ncols=80):
            selected_tracks = evt_tracks[itrk:itrk+BATCH_SIZE]
            RangePush("event_id_map")
            event_ids = selected_tracks['eventID']
            unique_eventIDs = np.unique(event_ids)
            RangePop()

            # We find the pixels intersected by the projection of the tracks on
            # the anode plane using the Bresenham's algorithm. We also take into
            # account the neighboring pixels, due to the transverse diffusion of the charges.
            RangePush("pixels_from_track")
            max_radius = ceil(max(selected_tracks["tran_diff"])*5/detector.PIXEL_PITCH)

            TPB = 128
            BPG = ceil(selected_tracks.shape[0] / TPB)
            max_pixels = np.array([0])
            pixels_from_track.max_pixels[BPG,TPB](selected_tracks, max_pixels)

            # This formula tries to estimate the maximum number of pixels which can have
            # a current induced on them.
            max_neighboring_pixels = (2*max_radius+1)*max_pixels[0]+(1+2*max_radius)*max_radius*2

            active_pixels = cp.full((selected_tracks.shape[0], max_pixels[0]), -1, dtype=np.int32)
            neighboring_pixels = cp.full((selected_tracks.shape[0], max_neighboring_pixels), -1, dtype=np.int32)
            n_pixels_list = cp.zeros(shape=(selected_tracks.shape[0]))

            if not active_pixels.shape[1] or not neighboring_pixels.shape[1]:
                continue

            pixels_from_track.get_pixels[BPG,TPB](selected_tracks,
                                                  active_pixels,
                                                  neighboring_pixels,
                                                  n_pixels_list,
                                                  max_radius)
            RangePop()

            RangePush("unique_pix")
            shapes = neighboring_pixels.shape
            joined = neighboring_pixels.reshape(shapes[0] * shapes[1])
            unique_pix = cp.unique(joined)
            unique_pix = unique_pix[(unique_pix != -1)]
            RangePop()

            if not unique_pix.shape[0]:
                continue

            RangePush("time_intervals")
            # Here we find the longest signal in time and we store an array with the start in time of each track
            max_length = cp.array([0])
            track_starts = cp.empty(selected_tracks.shape[0])
            detsim.time_intervals[BPG,TPB](track_starts, max_length, selected_tracks)
            RangePop()

            RangePush("tracks_current")
            # Here we calculate the induced current on each pixel
            signals = cp.zeros((selected_tracks.shape[0],
                                neighboring_pixels.shape[1],
                                cp.asnumpy(max_length)[0]), dtype=np.float32)
            TPB = (8,8,8)
            BPG_X = ceil(signals.shape[0] / TPB[0])
            BPG_Y = ceil(signals.shape[1] / TPB[1])
            BPG_Z = ceil(signals.shape[2] / TPB[2])
            BPG = (BPG_X, BPG_Y, BPG_Z)
            rng_states = maybe_create_rng_states(int(np.prod(TPB[:2]) * np.prod(BPG[:2])), seed=SEED+ievd+itrk, rng_states=rng_states)
            detsim.tracks_current_mc[BPG,TPB](signals, neighboring_pixels, selected_tracks, response, rng_states)
            RangePop()

            RangePush("pixel_index_map")
            # Here we create a map between tracks and index in the unique pixel array
            pixel_index_map = cp.full((selected_tracks.shape[0], neighboring_pixels.shape[1]), -1)
            for i_ in range(selected_tracks.shape[0]):
                compare = neighboring_pixels[i_, ..., cp.newaxis] == unique_pix
                indices = cp.where(compare)
                pixel_index_map[i_, indices[0]] = indices[1]
            RangePop()

            RangePush("track_pixel_map")
            # Mapping between unique pixel array and track array index
            track_pixel_map = cp.full((unique_pix.shape[0], detsim.MAX_TRACKS_PER_PIXEL), -1)
            TPB = 32
            BPG = ceil(unique_pix.shape[0] / TPB)
            detsim.get_track_pixel_map[BPG, TPB](track_pixel_map, unique_pix, neighboring_pixels)
            RangePop()

            RangePush("sum_pixels_signals")
            # Here we combine the induced current on the same pixels by different tracks
            TPB = (1,1,64)
            BPG_X = ceil(signals.shape[0] / TPB[0])
            BPG_Y = ceil(signals.shape[1] / TPB[1])
            BPG_Z = ceil(signals.shape[2] / TPB[2])
            BPG = (BPG_X, BPG_Y, BPG_Z)
            pixels_signals = cp.zeros((len(unique_pix), len(detector.TIME_TICKS)))
            pixels_tracks_signals = cp.zeros((len(unique_pix),
                                              len(detector.TIME_TICKS),
                                              track_pixel_map.shape[1]))
            detsim.sum_pixel_signals[BPG,TPB](pixels_signals,
                                              signals,
                                              track_starts,
                                              pixel_index_map,
                                              track_pixel_map,
                                              pixels_tracks_signals)
            RangePop()

            RangePush("get_adc_values")
            # Here we simulate the electronics response (the self-triggering cycle) and the signal digitization
            time_ticks = cp.linspace(0, len(unique_eventIDs) * detector.TIME_INTERVAL[1], pixels_signals.shape[1]+1)
            integral_list = cp.zeros((pixels_signals.shape[0], fee.MAX_ADC_VALUES))
            adc_ticks_list = cp.zeros((pixels_signals.shape[0], fee.MAX_ADC_VALUES))
            current_fractions = cp.zeros((pixels_signals.shape[0], fee.MAX_ADC_VALUES, track_pixel_map.shape[1]))

            TPB = 128
            BPG = ceil(pixels_signals.shape[0] / TPB)
            rng_states = maybe_create_rng_states(int(TPB * BPG), seed=SEED+ievd+itrk, rng_states=rng_states)
            pixel_thresholds_lut.tpb = TPB
            pixel_thresholds_lut.bpg = BPG
            pixel_thresholds = pixel_thresholds_lut[unique_pix.ravel()].reshape(unique_pix.shape)

            fee.get_adc_values[BPG, TPB](pixels_signals,
                                         pixels_tracks_signals,
                                         time_ticks,
                                         integral_list,
                                         adc_ticks_list,
                                         0,
                                         rng_states,
                                         current_fractions,
                                         pixel_thresholds)

            adc_list = fee.digitize(integral_list)
            adc_event_ids = np.full(adc_list.shape, unique_eventIDs[0]) # FIXME: only works if looping on a single event
            RangePop()
            
            event_id_list.append(adc_event_ids)
            adc_tot_list.append(adc_list)
            adc_tot_ticks_list.append(adc_ticks_list)
            unique_pix_tot.append(unique_pix)
            current_fractions_tot.append(current_fractions)
            track_pixel_map[track_pixel_map != -1] += first_trk_id + itrk
            track_pixel_map_tot.append(track_pixel_map)

            # ~~~ Light detector response simulation ~~~
            if light.LIGHT_SIMULATED:
                RangePush("sum_light_signals")
                light_inc = light_sim_dat[track_slice][event_mask][itrk:itrk+BATCH_SIZE]
                selected_track_id = cp.arange(track_slice.start, track_slice.stop)[event_mask][itrk:itrk+BATCH_SIZE]
                n_light_ticks, light_t_start = light_sim.get_nticks(light_inc)

                n_light_det = light_inc.shape[-1]
                light_sample_inc = cp.zeros((n_light_det,n_light_ticks), dtype='f4')
                light_sample_inc_true_track_id = cp.full((n_light_det, n_light_ticks, light.MAX_MC_TRUTH_IDS), -1, dtype='i8')
                light_sample_inc_true_photons = cp.zeros((n_light_det, n_light_ticks, light.MAX_MC_TRUTH_IDS), dtype='f8')

                TPB = (1,64)
                BPG = (ceil(light_sample_inc.shape[0] / TPB[0]),
                    ceil(light_sample_inc.shape[1] / TPB[1]))
                light_sim.sum_light_signals[BPG, TPB](
                    selected_tracks, track_light_voxel[track_slice][event_mask][itrk:itrk+BATCH_SIZE], selected_track_id,
                    light_inc, lut, light_t_start, light_sample_inc, light_sample_inc_true_track_id,
                    light_sample_inc_true_photons)
                RangePop()
                if light_sample_inc_true_track_id.shape[-1] > 0 and cp.any(light_sample_inc_true_track_id[...,-1] != -1):
                    warnings.warn(f"Maximum number of true segments ({light.MAX_MC_TRUTH_IDS}) reached in backtracking info, consider increasing MAX_MC_TRUTH_IDS (larndsim/consts/light.py)")
                
                RangePush("sim_scintillation")
                light_sample_inc_scint = cp.zeros_like(light_sample_inc)
                light_sample_inc_scint_true_track_id = cp.full_like(light_sample_inc_true_track_id, -1)
                light_sample_inc_scint_true_photons = cp.zeros_like(light_sample_inc_true_photons)
                light_sim.calc_scintillation_effect[BPG, TPB](
                    light_sample_inc, light_sample_inc_true_track_id, light_sample_inc_true_photons, light_sample_inc_scint,
                    light_sample_inc_scint_true_track_id, light_sample_inc_scint_true_photons)
                
                light_sample_inc_disc = cp.zeros_like(light_sample_inc)
                rng_states = maybe_create_rng_states(int(np.prod(TPB) * np.prod(BPG)), 
                                                     seed=SEED+ievd+itrk, rng_states=rng_states)
                light_sim.calc_stat_fluctuations[BPG, TPB](light_sample_inc_scint, light_sample_inc_disc, rng_states)
                RangePop()
                
                RangePush("sim_light_det_response")
                light_response = cp.zeros_like(light_sample_inc)
                light_response_true_track_id = cp.full_like(light_sample_inc_true_track_id, -1)
                light_response_true_photons = cp.zeros_like(light_sample_inc_true_photons)
                light_sim.calc_light_detector_response[BPG, TPB](
                    light_sample_inc_disc, light_sample_inc_scint_true_track_id, light_sample_inc_scint_true_photons,
                    light_response, light_response_true_track_id, light_response_true_photons)
                light_response += cp.array(light_sim.gen_light_detector_noise(light_response.shape, light_noise))
                RangePop()
                
                RangePush("sim_light_triggers")
                trigger_idx, op_channel_idx = light_sim.get_triggers(light_response)
                digit_samples = ceil((light.LIGHT_TRIG_WINDOW[1] + light.LIGHT_TRIG_WINDOW[0]) / light.LIGHT_DIGIT_SAMPLE_SPACING)
                TPB = (1,1,64)
                BPG = (ceil(trigger_idx.shape[0] / TPB[0]),
                       ceil(op_channel_idx.shape[1] / TPB[1]),
                       ceil(digit_samples / TPB[2]))
<<<<<<< HEAD
                light_digit_signal = light_sim.sim_triggers(BPG, TPB, light_response, trigger_idx, op_channel_idx, digit_samples, light_noise)
=======
                light_digit_signal, light_digit_signal_true_track_id, light_digit_signal_true_photons = light_sim.sim_triggers(
                    BPG, TPB, light_response, light_response_true_track_id, light_response_true_photons, trigger_idx,
                    digit_samples, light_noise)
>>>>>>> 07dfaf77
                RangePop()
                
                light_event_id_list.append(cp.full(trigger_idx.shape[0], unique_eventIDs[0])) # FIXME: only works if looping on a single event
                light_start_time_list.append(cp.full(trigger_idx.shape[0], light_t_start))
                light_trigger_idx_list.append(trigger_idx)
                light_op_channel_idx_list.append(op_channel_idx)
                light_waveforms_list.append(light_digit_signal)
                light_waveforms_true_track_id_list.append(light_digit_signal_true_track_id)
                light_waveforms_true_photons_list.append(light_digit_signal_true_photons)

        if event_id_list and adc_tot_list and (len(event_id_list) > EVENT_BATCH_SIZE or ievd == tot_evids.shape[0]-1):
            event_id_list_batch = np.concatenate(event_id_list, axis=0)
            adc_tot_list_batch = np.concatenate(adc_tot_list, axis=0)
            adc_tot_ticks_list_batch = np.concatenate(adc_tot_ticks_list, axis=0)
            unique_pix_tot_batch = np.concatenate(unique_pix_tot, axis=0)
            current_fractions_tot_batch = np.concatenate(current_fractions_tot, axis=0)
            track_pixel_map_tot_batch = np.concatenate(track_pixel_map_tot, axis=0)
            
            if light.LIGHT_SIMULATED:
                light_event_id_list_batch = np.concatenate(light_event_id_list, axis=0)
                light_start_time_list_batch = np.concatenate(light_start_time_list, axis=0)
                light_trigger_idx_list_batch = np.concatenate(light_trigger_idx_list, axis=0)
                light_op_channel_idx_list_batch = np.concatenate(light_op_channel_idx_list, axis=0)
                light_waveforms_list_batch = np.concatenate(light_waveforms_list, axis=0)
                light_waveforms_true_track_id_list_batch = np.concatenate(light_waveforms_true_track_id_list, axis=0)
                light_waveforms_true_photons_list_batch = np.concatenate(light_waveforms_true_photons_list, axis=0)
                    
            fee.export_to_hdf5(event_id_list_batch,
                               adc_tot_list_batch,
                               adc_tot_ticks_list_batch,
                               cp.asnumpy(unique_pix_tot_batch),
                               cp.asnumpy(current_fractions_tot_batch),
                               cp.asnumpy(track_pixel_map_tot_batch),
                               output_filename,
                               event_times[np.unique(event_id_list_batch)],
                               is_first_event=last_time==0,
                               light_trigger_times=None if not light.LIGHT_SIMULATED else light_start_time_list_batch + light_trigger_idx_list_batch * light.LIGHT_TICK_SIZE,
                               light_trigger_event_id=None if not light.LIGHT_SIMULATED else light_event_id_list_batch,
                               bad_channels=bad_channels)
            
            event_id_list = []
            adc_tot_list = []
            adc_tot_ticks_list = []
            unique_pix_tot = []
            current_fractions_tot = []
            track_pixel_map_tot = []
            
            if light.LIGHT_SIMULATED:
                light_sim.export_to_hdf5(light_event_id_list_batch,
                                         light_start_time_list_batch,
                                         light_trigger_idx_list_batch,
                                         light_op_channel_idx_list_batch,
                                         light_waveforms_list_batch,
                                         output_filename,
                                         event_times[np.unique(light_event_id_list_batch)],
                                         light_waveforms_true_track_id_list_batch,
                                         light_waveforms_true_photons_list_batch)
                
                light_event_id_list = []
                light_start_time_list = []
                light_trigger_idx_list = []
                light_op_channel_idx_list = []
                light_waveforms_list = []
                light_waveforms_true_track_id_list_batch = []
                light_waveforms_true_photons_list_batch = []
            
            last_time = event_times[-1]

    with h5py.File(output_filename, 'a') as output_file:
        if 'configs' in output_file.keys():
            output_file['configs'].attrs['pixel_layout'] = pixel_layout

    print("Output saved in:", output_filename)

    RangePop()
    end_simulation = time()
    print(f"Elapsed time: {end_simulation-start_simulation:.2f} s")

if __name__ == "__main__":
    fire.Fire(run_simulation)<|MERGE_RESOLUTION|>--- conflicted
+++ resolved
@@ -480,13 +480,10 @@
                 BPG = (ceil(trigger_idx.shape[0] / TPB[0]),
                        ceil(op_channel_idx.shape[1] / TPB[1]),
                        ceil(digit_samples / TPB[2]))
-<<<<<<< HEAD
-                light_digit_signal = light_sim.sim_triggers(BPG, TPB, light_response, trigger_idx, op_channel_idx, digit_samples, light_noise)
-=======
+
                 light_digit_signal, light_digit_signal_true_track_id, light_digit_signal_true_photons = light_sim.sim_triggers(
-                    BPG, TPB, light_response, light_response_true_track_id, light_response_true_photons, trigger_idx,
+                    BPG, TPB, light_response, light_response_true_track_id, light_response_true_photons, trigger_idx, op_channel_idx,
                     digit_samples, light_noise)
->>>>>>> 07dfaf77
                 RangePop()
                 
                 light_event_id_list.append(cp.full(trigger_idx.shape[0], unique_eventIDs[0])) # FIXME: only works if looping on a single event
