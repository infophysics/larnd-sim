#!/usr/bin/env python

import os,sys,inspect
currentdir = os.path.dirname(os.path.abspath(inspect.getfile(inspect.currentframe())))
parentdir = os.path.dirname(currentdir)
sys.path.insert(0,parentdir)

from math import ceil
from time import time

import numpy as np
import cupy as cp
import fire
import h5py

from numba import cuda
from numba.cuda.random import create_xoroshiro128p_states

from tqdm import tqdm

from larndsim import consts

logo = """
  _                      _            _
 | |                    | |          (_)
 | | __ _ _ __ _ __   __| |______ ___ _ _ __ ___
 | |/ _` | '__| '_ \ / _` |______/ __| | '_ ` _ \\
 | | (_| | |  | | | | (_| |      \__ \ | | | | | |
 |_|\__,_|_|  |_| |_|\__,_|      |___/_|_| |_| |_|

"""

def cupy_unique_axis0(array):
    # axis is still not supported for cupy.unique, this
    # is a workaround
    if len(array.shape) != 2:
        raise ValueError("Input array must be 2D.")
    sortarr     = array[cp.lexsort(array.T[::-1])]
    mask        = cp.empty(array.shape[0], dtype=cp.bool_)
    mask[0]     = True
    mask[1:]    = cp.any(sortarr[1:] != sortarr[:-1], axis=1)
    return sortarr[mask]

def run_simulation(input_filename,
                   pixel_layout,
                   detector_properties,
                   output_filename='',
                   response_file='../larndsim/response_44.npy',
                   bad_channels=None,
                   n_tracks=100000):
    """
    Command-line interface to run the simulation of a pixelated LArTPC

    Args:
        input_filename (str): path of the edep-sim input file
        output_filename (str): path of the HDF5 output file. If not specified
            the output is added to the input file.
        pixel_layout (str): path of the YAML file containing the pixel
            layout and connection details.
        detector_properties (str): path of the YAML file containing
            the detector properties
        n_tracks (int): number of tracks to be simulated
    """
    start_simulation = time()

    from cupy.cuda.nvtx import RangePush, RangePop

    RangePush("run_simulation")

    print(logo)
    print("**************************\nLOADING SETTINGS AND INPUT\n**************************")
    print("Pixel layout file:", pixel_layout)
    print("Detector propeties file:", detector_properties)
    print("edep-sim input file:", input_filename)
    if bad_channels:
        print("Disabled channel list: ", bad_channels)
    RangePush("load_detector_properties")
    consts.load_detector_properties(detector_properties, pixel_layout)
    RangePop()

    RangePush("load_larndsim_modules")
    # Here we load the modules after loading the detector properties
    # maybe can be implemented in a better way?
    from larndsim import quenching, drifting, detsim, pixels_from_track, fee
    RangePop()

    RangePush("load_hd5_file")
    # First of all we load the edep-sim output
    # For this sample we need to invert $z$ and $y$ axes
    with h5py.File(input_filename, 'r') as f:
        tracks = np.array(f['segments'])
        try:
            trajectories = np.array(f['trajectories'])
            input_has_trajectories = True
        except KeyError:
            input_has_trajectories = False
    RangePop()
    
    if tracks.size == 0:
        print("Empty input dataset, exiting")
        return

    RangePush("slicing_and_swapping")
    tracks = tracks[:n_tracks]

    x_start = np.copy(tracks['x_start'] )
    x_end = np.copy(tracks['x_end'])
    x = np.copy(tracks['x'])

    tracks['x_start'] = np.copy(tracks['z_start'])
    tracks['x_end'] = np.copy(tracks['z_end'])
    tracks['x'] = np.copy(tracks['z'])

    tracks['z_start'] = x_start
    tracks['z_end'] = x_end
    tracks['z'] = x
    RangePop()
    
    is_inside = np.zeros((tracks.shape[0]))
    for itrk in range(tracks.shape[0]):
        track = tracks[itrk]
        for plane in consts.tpc_borders:
            if plane[0][0] <= track['x_start'] <= plane[0][1] and plane[0][0] <= track['x_end'] <= plane[0][1] and \
               plane[1][0] <= track['y_start'] <= plane[1][1] and plane[1][0] <= track['y_end'] <= plane[1][1] and \
               min(plane[2][0],plane[2][1]) <= track['z_start'] <= max(plane[2][0],plane[2][1]) and min(plane[2][0],plane[2][1]) <= track['z_end'] <= max(plane[2][0],plane[2][1]):
                is_inside[itrk] = 1
                break
    
    tracks = tracks[is_inside==1]
    
    response = cp.load(response_file)

    TPB = 256
    BPG = ceil(tracks.shape[0] / TPB)

    print("******************\nRUNNING SIMULATION\n******************")
    # We calculate the number of electrons after recombination (quenching module)
    # and the position and number of electrons after drifting (drifting module)
    print("Quenching electrons...",end='')
    start_quenching = time()
    RangePush("quench")
    quenching.quench[BPG,TPB](tracks, consts.birks)
    RangePop()
    end_quenching = time()
    print(f" {end_quenching-start_quenching:.2f} s")

    print("Drifting electrons...",end='')
    start_drifting = time()
    RangePush("drift")
    drifting.drift[BPG,TPB](tracks)
    RangePop()
    end_drifting = time()
    print(f" {end_drifting-start_drifting:.2f} s")
    
    # initialize lists to collect results from GPU
    event_id_list = []
    adc_tot_list = []
    adc_tot_ticks_list = []
    track_pixel_map_tot = []
    unique_pix_tot = []
    current_fractions_tot = []
    
    # create a lookup table that maps between unique event ids and the segments in the file
    tot_evids = np.unique(tracks['eventID'])
    _, _, start_idx = np.intersect1d(tot_evids, tracks['eventID'], return_indices=True)
    _, _, rev_idx = np.intersect1d(tot_evids, tracks['eventID'][::-1], return_indices=True)
    end_idx = len(tracks['eventID']) - 1 - rev_idx
    
    # We divide the sample in portions that can be processed by the GPU
    tracks_batch_runtimes = []
    step = 1
    tot_events = 0
    for ievd in tqdm(range(0, tot_evids.shape[0], step), desc='Simulating pixels...'):
        start_tracks_batch = time()
        first_event = tot_evids[ievd]
        last_event = tot_evids[min(ievd+step, tot_evids.shape[0]-1)]

        if first_event == last_event:
            last_event += 1

        # load a subset of segments from the file and process those that are from the current event
        track_subset = tracks[min(start_idx[ievd:ievd + step]):max(end_idx[ievd:ievd + step])+1]
        evt_tracks = track_subset[(track_subset['eventID'] >= first_event) & (track_subset['eventID'] < last_event)]
        first_trk_id = np.where(track_subset['eventID'] == evt_tracks['eventID'][0])[0][0] + min(start_idx[ievd:ievd + step])
        
<<<<<<< HEAD
        # chunk the tracks within each event, in case there are some events with lots of tracks
        chunk_ntracks = 1024
        for itrk in range(0, evt_tracks.shape[0], chunk_ntracks):
            selected_tracks = evt_tracks[itrk:itrk+chunk_ntracks]
=======
        for itrk in range(0, evt_tracks.shape[0], 50):
            selected_tracks = evt_tracks[itrk:itrk+50]
>>>>>>> 282a09ba
            RangePush("event_id_map")
            # Here we build a map between tracks and event IDs
            event_ids = selected_tracks['eventID']
            unique_eventIDs = np.unique(event_ids)
            event_id_map = np.searchsorted(unique_eventIDs, event_ids)
            RangePop()

            # We find the pixels intersected by the projection of the tracks on
            # the anode plane using the Bresenham's algorithm. We also take into
            # account the neighboring pixels, due to the transverse diffusion of the charges.
            RangePush("pixels_from_track")
            longest_pix = ceil(max(selected_tracks["dx"])/consts.pixel_pitch)
#             max_radius = ceil(max(selected_tracks["tran_diff"])*5/consts.pixel_pitch)
            max_radius = 3.5
            MAX_PIXELS = int((longest_pix*4+6)*max_radius*1.5)
            MAX_ACTIVE_PIXELS = int(longest_pix*1.5)
            active_pixels = cp.full((selected_tracks.shape[0], MAX_ACTIVE_PIXELS, 2), -1, dtype=np.int32)
            neighboring_pixels = cp.full((selected_tracks.shape[0], MAX_PIXELS, 2), -1, dtype=np.int32)
            n_pixels_list = cp.zeros(shape=(selected_tracks.shape[0]))
            threadsperblock = 128
            blockspergrid = ceil(selected_tracks.shape[0] / threadsperblock)

            if not active_pixels.shape[1] or not neighboring_pixels.shape[1]:
                continue
     
            pixels_from_track.get_pixels[blockspergrid,threadsperblock](selected_tracks,
                                                                        active_pixels,
                                                                        neighboring_pixels,
                                                                        n_pixels_list,
                                                                        max_radius+1)
            RangePop()

            RangePush("unique_pix")
            shapes = neighboring_pixels.shape
            joined = neighboring_pixels.reshape(shapes[0]*shapes[1],2)
            unique_pix = cupy_unique_axis0(joined)
            unique_pix = unique_pix[(unique_pix[:,0] != -1) & (unique_pix[:,1] != -1),:]
            RangePop()
            
            if not unique_pix.shape[0]:
                continue

            RangePush("time_intervals")
            # Here we find the longest signal in time and we store an array with the start in time of each track
            max_length = cp.array([0])
            track_starts = cp.empty(selected_tracks.shape[0])
            threadsperblock = 128
            blockspergrid = ceil(selected_tracks.shape[0] / threadsperblock)
            detsim.time_intervals[blockspergrid,threadsperblock](track_starts, max_length, event_id_map, selected_tracks)
            RangePop()

            RangePush("tracks_current")
            # Here we calculate the induced current on each pixel
            signals = cp.zeros((selected_tracks.shape[0],
                                neighboring_pixels.shape[1],
                                cp.asnumpy(max_length)[0]), dtype=np.float32)
            threadsperblock = (1,1,64)
            blockspergrid_x = ceil(signals.shape[0] / threadsperblock[0])
            blockspergrid_y = ceil(signals.shape[1] / threadsperblock[1])
            blockspergrid_z = ceil(signals.shape[2] / threadsperblock[2])
            blockspergrid = (blockspergrid_x, blockspergrid_y, blockspergrid_z)
            detsim.tracks_current[blockspergrid,threadsperblock](signals,
                                                                 neighboring_pixels,
                                                                 selected_tracks,
                                                                 response)
            
            RangePop()
            RangePush("pixel_index_map")
            # Here we create a map between tracks and index in the unique pixel array
            pixel_index_map = cp.full((selected_tracks.shape[0], neighboring_pixels.shape[1]), -1)
            for i_ in range(selected_tracks.shape[0]):
                compare = neighboring_pixels[i_, ..., cp.newaxis,:] == unique_pix
                indices = cp.where(cp.logical_and(compare[..., 0], compare[..., 1]))
                pixel_index_map[i_, indices[0]] = indices[1]
            RangePop()

            RangePush("track_pixel_map")
            # Mapping between unique pixel array and track array index
            track_pixel_map = cp.full((unique_pix.shape[0], detsim.MAX_TRACKS_PER_PIXEL), -1)
            TPB = 32
            BPG = ceil(unique_pix.shape[0] / TPB)
            detsim.get_track_pixel_map[BPG, TPB](track_pixel_map, unique_pix, neighboring_pixels)
            RangePop()

            RangePush("sum_pixels_signals")
            # Here we combine the induced current on the same pixels by different tracks
            threadsperblock = (8,8,8)
            blockspergrid_x = ceil(signals.shape[0] / threadsperblock[0])
            blockspergrid_y = ceil(signals.shape[1] / threadsperblock[1])
            blockspergrid_z = ceil(signals.shape[2] / threadsperblock[2])
            blockspergrid = (blockspergrid_x, blockspergrid_y, blockspergrid_z)
            pixels_signals = cp.zeros((len(unique_pix), len(consts.time_ticks)))
            pixels_tracks_signals = cp.zeros((len(unique_pix),len(consts.time_ticks),track_pixel_map.shape[1]))
            detsim.sum_pixel_signals[blockspergrid,threadsperblock](pixels_signals,
                                                                    signals,
                                                                    track_starts,
                                                                    pixel_index_map,
                                                                    track_pixel_map,
                                                                    pixels_tracks_signals)
            RangePop()
            
            RangePush("get_adc_values")
            # Here we simulate the electronics response (the self-triggering cycle) and the signal digitization
            time_ticks = cp.linspace(0, len(unique_eventIDs)*consts.time_interval[1], pixels_signals.shape[1]+1)
            integral_list = cp.zeros((pixels_signals.shape[0], fee.MAX_ADC_VALUES))
            adc_ticks_list = cp.zeros((pixels_signals.shape[0], fee.MAX_ADC_VALUES))
            TPB = 128
            BPG = ceil(pixels_signals.shape[0] / TPB)
            
            current_fractions = cp.zeros((pixels_signals.shape[0], fee.MAX_ADC_VALUES, track_pixel_map.shape[1]))
            rng_states = create_xoroshiro128p_states(TPB * BPG, seed=ievd)
           
            fee.get_adc_values[BPG,TPB](pixels_signals,
                                        pixels_tracks_signals,
                                        time_ticks,
                                        integral_list,
                                        adc_ticks_list,
                                        0,
                                        rng_states,
                                        current_fractions)

            adc_list = fee.digitize(integral_list)
            adc_event_ids = np.full(adc_list.shape, unique_eventIDs[0]) # FIXME: only works if looping on a single event
            RangePop()

            event_id_list.append(adc_event_ids)
            adc_tot_list.append(cp.asnumpy(adc_list))
            adc_tot_ticks_list.append(cp.asnumpy(adc_ticks_list))
            unique_pix_tot.append(cp.asnumpy(unique_pix))
            current_fractions_tot.append(cp.asnumpy(current_fractions))
            track_pixel_map[track_pixel_map != -1] += first_trk_id + itrk
            track_pixel_map = cp.repeat(track_pixel_map[:, cp.newaxis], fee.MAX_ADC_VALUES, axis=1)
            track_pixel_map_tot.append(cp.asnumpy(track_pixel_map))

        tot_events += step

        end_tracks_batch = time()
        tracks_batch_runtimes.append(end_tracks_batch - start_tracks_batch)

    print("*************\nSAVING RESULT\n*************")
    RangePush("Exporting to HDF5")
    # Here we export the result in a HDF5 file.
    event_id_list = np.concatenate(event_id_list, axis=0)
    adc_tot_list = np.concatenate(adc_tot_list, axis=0)
    adc_tot_ticks_list = np.concatenate(adc_tot_ticks_list, axis=0)
    unique_pix_tot = np.concatenate(unique_pix_tot, axis=0)
    current_fractions_tot = np.concatenate(current_fractions_tot, axis=0)
    track_pixel_map_tot = np.concatenate(track_pixel_map_tot, axis=0)
    fee.export_to_hdf5(event_id_list,
                       adc_tot_list,
                       adc_tot_ticks_list,
                       unique_pix_tot,
                       current_fractions_tot,
                       track_pixel_map_tot,
                       output_filename,
                       bad_channels=bad_channels)
    RangePop()

    with h5py.File(output_filename, 'a') as f:
        f.create_dataset("tracks", data=tracks)
        if input_has_trajectories:
            f.create_dataset("trajectories", data=trajectories)
        f['configs'].attrs['pixel_layout'] = pixel_layout

    print("Output saved in:", output_filename)

    RangePop()
    end_simulation = time()
    print(f"Elapsed time: {end_simulation-start_simulation:.2f} s")

if __name__ == "__main__":
    fire.Fire(run_simulation)<|MERGE_RESOLUTION|>--- conflicted
+++ resolved
@@ -183,15 +183,8 @@
         evt_tracks = track_subset[(track_subset['eventID'] >= first_event) & (track_subset['eventID'] < last_event)]
         first_trk_id = np.where(track_subset['eventID'] == evt_tracks['eventID'][0])[0][0] + min(start_idx[ievd:ievd + step])
         
-<<<<<<< HEAD
-        # chunk the tracks within each event, in case there are some events with lots of tracks
-        chunk_ntracks = 1024
-        for itrk in range(0, evt_tracks.shape[0], chunk_ntracks):
-            selected_tracks = evt_tracks[itrk:itrk+chunk_ntracks]
-=======
         for itrk in range(0, evt_tracks.shape[0], 50):
             selected_tracks = evt_tracks[itrk:itrk+50]
->>>>>>> 282a09ba
             RangePush("event_id_map")
             # Here we build a map between tracks and event IDs
             event_ids = selected_tracks['eventID']
