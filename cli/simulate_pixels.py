--- conflicted
+++ resolved
@@ -31,12 +31,8 @@
                    pixel_layout,
                    detector_properties,
                    output_filename='',
-<<<<<<< HEAD
-                   response_filename='../larndsim/response_44.npy',
+                   response_file='../larndsim/response_44.npy',
                    light_lut_filename='../larndsim/lightLUT.npy',
-=======
-                   response_file='../larndsim/response_44.npy',
->>>>>>> 36286e22
                    bad_channels=None,
                    n_tracks=None,
                    pixel_thresholds_file=None):
@@ -101,32 +97,27 @@
         except KeyError:
             input_has_trajectories = False
 
-<<<<<<< HEAD
-    # Makes an empty array to store data from lightlut 
-    light_sim_dat = np.zeros([len(tracks),consts.n_op_channel*2], dtype = [('n_photons_det','f4'),('t0_det','f4')])
-=======
         try:
             vertices = np.array(f['eventTruth'])
             input_has_vertices = True
         except KeyError:
             print("Input file does not have true vertices info")
             input_has_vertices = False
->>>>>>> 36286e22
-
-    RangePop()
+
+    RangePop()
+    
+    # Makes an empty array to store data from lightlut 
+    light_sim_dat = np.zeros([len(tracks),consts.n_op_channel*2], dtype = [('n_photons_det','f4'),('t0_det','f4')]
 
     if tracks.size == 0:
         print("Empty input dataset, exiting")
         return
 
     RangePush("slicing_and_swapping")
-<<<<<<< HEAD
-    tracks = tracks[:n_tracks]
-    light_sim_dat = light_sim_dat[:n_tracks]
-=======
+
     if n_tracks:
         tracks = tracks[:n_tracks]
->>>>>>> 36286e22
+        light_sim_dat = light_sim_dat[:n_tracks]
 
     x_start = np.copy(tracks['x_start'] )
     x_end = np.copy(tracks['x_end'])
@@ -165,18 +156,14 @@
     end_drifting = time()
     print(f" {end_drifting-start_drifting:.2f} s")
 
-<<<<<<< HEAD
     print("Calculating optical responses...",end='')
     start_lightLUT = time()
     lightLUT.calculate_light_incidence(tracks, light_lut_filename, light_sim_dat)
     end_lightLUT = time()
     print(f" {end_lightLUT-start_lightLUT:.2f} s")
 
-    step = 1
-=======
     # initialize lists to collect results from GPU
     event_id_list = []
->>>>>>> 36286e22
     adc_tot_list = []
     adc_tot_ticks_list = []
     track_pixel_map_tot = []
