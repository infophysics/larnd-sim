--- conflicted
+++ resolved
@@ -94,10 +94,7 @@
                    bad_channels=None,
                    n_tracks=None,
                    pixel_thresholds_file=None,
-<<<<<<< HEAD
                    pixel_gains_file=None,
-=======
->>>>>>> b7f71a6f
                    rand_seed=None,
                    save_memory=None):
     """
@@ -123,10 +120,7 @@
             (all tracks).
         pixel_thresholds_file (str): path to npz file containing pixel thresholds. Defaults
             to None.
-<<<<<<< HEAD
         pixel_gains_file (str): path to npz file containing pixel gain values. Defaults to None (the value of fee.GAIN)
-=======
->>>>>>> b7f71a6f
         rand_seed (int, optional): the random number generator seed that can be set through 
             a command-line
         save_memory (string path, optional): if non-empty, this is used as a filename to 
