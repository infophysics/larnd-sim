--- conflicted
+++ resolved
@@ -59,18 +59,13 @@
             layout and connection details.
         detector_properties (str): path of the YAML file containing
             the detector properties
-<<<<<<< HEAD
-            detector_properties (str): path of the YAML file containing
-            the detector properties
         pixel_thresholds_file (str): path to npz file containing pixel thresholds
-=======
         output_filename (str): path of the HDF5 output file. If not specified
             the output is added to the input file.
         response_file: path of the Numpy array containing the pre-calculated
             field responses
         bad_channels: path of the YAML file containing the channels to be 
             disabled
->>>>>>> 9a26b3c9
         n_tracks (int): number of tracks to be simulated
     """
     start_simulation = time()
