#!/usr/bin/env python
"""
Command-line interface to larnd-sim module.
"""
from math import ceil
from time import time
import warnings
from collections import defaultdict

import numpy as np
import numpy.lib.recfunctions as rfn

import cupy as cp
from cupy.cuda.nvtx import RangePush, RangePop

import fire
import h5py

from numba.cuda import device_array, to_device
from numba.cuda.random import create_xoroshiro128p_states
from numba.core.errors import NumbaPerformanceWarning

from tqdm import tqdm

from larndsim import consts
from larndsim.util import CudaDict, batching, memory_logger

SEED = int(time())

LOGO = """
  _                      _            _
 | |                    | |          (_)
 | | __ _ _ __ _ __   __| |______ ___ _ _ __ ___
 | |/ _` | '__| '_ \ / _` |______/ __| | '_ ` _ \\
 | | (_| | |  | | | | (_| |      \__ \ | | | | | |
 |_|\__,_|_|  |_| |_|\__,_|      |___/_|_| |_| |_|

"""

warnings.simplefilter('ignore', category=NumbaPerformanceWarning)

def swap_coordinates(tracks):
    """
    Swap x and z coordinates in tracks.
    This is because the convention in larnd-sim is different
    from the convention in edep-sim. FIXME.

    Args:
        tracks (:obj:`numpy.ndarray`): tracks array.

    Returns:
        :obj:`numpy.ndarray`: tracks with swapped axes.
    """
    x_start = np.copy(tracks['x_start'] )
    x_end = np.copy(tracks['x_end'])
    x = np.copy(tracks['x'])

    tracks['x_start'] = np.copy(tracks['z_start'])
    tracks['x_end'] = np.copy(tracks['z_end'])
    tracks['x'] = np.copy(tracks['z'])

    tracks['z_start'] = x_start
    tracks['z_end'] = x_end
    tracks['z'] = x

    return tracks

def maybe_create_rng_states(n, seed=0, rng_states=None):
    """Create or extend random states for CUDA kernel"""

    if rng_states is None:
        return create_xoroshiro128p_states(n, seed=seed)

    if n > len(rng_states):
        new_states = device_array(n, dtype=rng_states.dtype)
        new_states[:len(rng_states)] = rng_states
        new_states[len(rng_states):] = create_xoroshiro128p_states(n - len(rng_states), seed=seed)
        return new_states

    return rng_states




def run_simulation(input_filename,
                   pixel_layout,
                   detector_properties,
                   simulation_properties,
                   output_filename,
                   response_file='../larndsim/bin/response_44.npy',
                   light_lut_filename='../larndsim/bin/lightLUT.npz',
                   light_det_noise_filename='../larndsim/bin/light_noise-module0.npy',
                   light_simulated=None,
                   bad_channels=None,
                   n_tracks=None,
                   pixel_thresholds_file=None,
<<<<<<< HEAD
                   rand_seed=None):
=======
                   save_memory=None):
>>>>>>> 64c86d3f
    """
    Command-line interface to run the simulation of a pixelated LArTPC

    Args:
        input_filename (str): path of the edep-sim input file
        pixel_layout (str): path of the YAML file containing the pixel
            layout and connection details.
        detector_properties (str): path of the YAML file containing
            the detector properties
        simulation_properties (str): path of the YAML file containing
            the simulation properties
        output_filename (str): path of the HDF5 output file. If not specified
            the output is added to the input file.
        response_file (str, optional): path of the Numpy array containing the pre-calculated
            field responses. Defaults to ../larndsim/bin/response_44.npy.
        light_lut_file (str, optional): path of the Numpy array containing the light
            look-up table. Defaults to ../larndsim/bin/lightLUT.npy.
        bad_channels (str, optional): path of the YAML file containing the channels to be
            disabled. Defaults to None
        n_tracks (int, optional): number of tracks to be simulated. Defaults to None
            (all tracks).
        pixel_thresholds_file (str): path to npz file containing pixel thresholds. Defaults
            to None.
        save_memory: a string value, if non-empty, this is used as a filename to store memory 
            snapshot information
    """
    logger = memory_logger(save_memory is None)
    logger.start()
    logger.take_snapshot()
    start_simulation = time()

    RangePush("run_simulation")

    if not rand_seed: rand_seed = SEED

    print(LOGO)
    print("**************************\nLOADING SETTINGS AND INPUT\n**************************")
    print("Output file:", output_filename)

    print("Random seed:", rand_seed)
    print("Pixel layout file:", pixel_layout)
    print("Detector properties file:", detector_properties)
    print("Simulation properties file:", simulation_properties)
    print("edep-sim input file:", input_filename)
    print("Response file:", response_file)
    if bad_channels:
        print("Disabled channel list: ", bad_channels)
    if save_memory:
        print('Recording the process resource log:', save_memory)
    else:
        print('Memory resource log will not be recorded')


    RangePush("set_random_seed")
    cp.random.seed(rand_seed)
    # pre-allocate some random number states for custom kernels
    rng_states = maybe_create_rng_states(1024*256, seed=rand_seed)
    RangePop()

    RangePush("load_detector_properties")
    consts.load_properties(detector_properties, pixel_layout, simulation_properties)
    from larndsim.consts import light, detector, physics, sim
    RangePop()
    print("Event batch size:", sim.EVENT_BATCH_SIZE)
    print("Batch size:", sim.BATCH_SIZE)
    print("Write batch size:", sim.WRITE_BATCH_SIZE)

    RangePush("load_larndsim_modules")
    # Here we load the modules after loading the detector properties
    # maybe can be implemented in a better way?
    from larndsim import (active_volume, quenching, drifting, detsim, pixels_from_track, fee,
        lightLUT, light_sim)
    RangePop()

    RangePush("load_pixel_thresholds")
    if pixel_thresholds_file is not None:
        print("Pixel thresholds file:", pixel_thresholds_file)
        pixel_thresholds_lut = CudaDict.load(pixel_thresholds_file, 256)
    else:
        pixel_thresholds_lut = CudaDict(cp.array([fee.DISCRIMINATION_THRESHOLD]), 1, 1)
    RangePop()

    RangePush("load_hd5_file")
    print("Loading track segments..." , end="")
    start_load = time()
    # First of all we load the edep-sim output
    with h5py.File(input_filename, 'r') as f:
        tracks = np.array(f['segments'])
        if 'segment_id' in tracks.dtype.names:
            segment_ids = tracks['segment_id']
        else:
            dtype = tracks.dtype.descr
            dtype = [('segment_id','u4')] + dtype
            new_tracks = np.empty(tracks.shape, dtype=np.dtype(dtype, align=True))
            new_tracks['segment_id'] = np.arange(tracks.shape[0], dtype='u4')
            for field in dtype[1:]:
                new_tracks[field[0]] = tracks[field[0]]
            tracks = new_tracks
            segment_ids = tracks['segment_id']
        try:
            trajectories = np.array(f['trajectories'])
            input_has_trajectories = True
        except KeyError:
            input_has_trajectories = False

        try:
            vertices = np.array(f['vertices'])
            input_has_vertices = True
        except KeyError:
            print("Input file does not have true vertices info")
            input_has_vertices = False

        try:
            genie_hdr = np.array(f['genie_hdr'])
            input_has_genie_hdr = True
        except KeyError:
            print("Input file does not have GENIE event summary info")
            input_has_genie_hdr = False

        try:
            genie_stack = np.array(f['genie_stack'])
            input_has_genie_stack = True
        except KeyError:
            print("Input file does not have GENIE particle stack info")
            input_has_genie_stack = False

    if tracks.size == 0:
        print("Empty input dataset, exiting")
        return

    RangePop()
    end_load = time()
    logger.take_snapshot()
    logger.archive('loading')
    print(f" {end_load-start_load:.2f} s")

    response = cp.load(response_file)

    TPB = 256
    BPG = max(ceil(tracks.shape[0] / TPB),1)

    print("******************\nRUNNING SIMULATION\n******************")
    logger.start()
    logger.take_snapshot()
    # Reduce dataset if not all tracks to be simulated
    if n_tracks:
        tracks = tracks[:n_tracks]

    # Here we swap the x and z coordinates of the tracks
    # because of the different convention in larnd-sim wrt edep-sim
    tracks = swap_coordinates(tracks)

    # Sub-select only segments in active volumes
    print("Skipping non-active volumes..." , end="")
    start_mask = time()
    active_tracks = active_volume.select_active_volume(tracks, detector.TPC_BORDERS)
    tracks = tracks[active_tracks]
    segment_ids = segment_ids[active_tracks]
    end_mask = time()
    print(f" {end_mask-start_mask:.2f} s")

    if light_simulated is not None:
        light.LIGHT_SIMULATED = light_simulated

    RangePush("run_simulation")

    # Set up light simulation data objects
    if light.LIGHT_SIMULATED:
        light_sim_dat = np.zeros([len(tracks), light.N_OP_CHANNEL],
                                 dtype=[('segment_id', 'u4'), ('n_photons_det','f4'),('t0_det','f4')])
        light_sim_dat['segment_id'] = segment_ids[..., np.newaxis]
        track_light_voxel = np.zeros([len(tracks), 3], dtype='i4')

    if 'n_photons' not in tracks.dtype.names:
        n_photons = np.zeros(tracks.shape[0], dtype=[('n_photons', 'f4')])
        tracks = rfn.merge_arrays((tracks, n_photons), flatten=True)

    if 't0' not in tracks.dtype.names:
        # the t0 key refers to the time of energy deposition
        # in the input files, it is called 't'
        # this is only true for older edep inputs (which are included in `examples/`)
        t0 = np.array(tracks['t'].copy(), dtype=[('t0', 'f4')])
        t0_start = np.array(tracks['t_start'].copy(), dtype=[('t0_start', 'f4')])
        t0_end = np.array(tracks['t_end'].copy(), dtype=[('t0_end', 'f4')])
        tracks = rfn.merge_arrays((tracks, t0, t0_start, t0_end), flatten=True)

        # then, re-initialize the t key to zero
        # in larnd-sim, this key is the time at the anode
        tracks['t'] = np.zeros(tracks.shape[0], dtype=[('t', 'f4')])
        tracks['t_start'] = np.zeros(tracks.shape[0], dtype=[('t_start', 'f4')])
        tracks['t_end'] = np.zeros(tracks.shape[0], dtype=[('t_end', 'f4')])

    if sim.IS_SPILL_SIM:
        # "Reset" the spill period so t0 is wrt the corresponding spill start time.
        # The spill starts are marking the start of 
        # The space between spills will be accounted for in the
        # packet timestamps through the event_times array below
        localSpillIDs = tracks['eventID'] - tracks[0]['eventID']
        tracks['t0_start'] = tracks['t0_start'] - localSpillIDs*sim.SPILL_PERIOD
        tracks['t0_end'] = tracks['t0_end'] - localSpillIDs*sim.SPILL_PERIOD
        tracks['t0'] = tracks['t0'] - localSpillIDs*sim.SPILL_PERIOD

    logger.take_snapshot()
    logger.archive('preparation')

    # We calculate the number of electrons after recombination (quenching module)
    # and the position and number of electrons after drifting (drifting module)
    print("Quenching electrons..." , end="")
    logger.start()
    logger.take_snapshot()
    start_quenching = time()
    quenching.quench[BPG,TPB](tracks, physics.BIRKS)
    end_quenching = time()
    logger.take_snapshot()
    logger.archive('quenching')
    print(f" {end_quenching-start_quenching:.2f} s")

    print("Drifting electrons...", end="")
    start_drifting = time()
    logger.start()
    logger.take_snapshot()
    drifting.drift[BPG,TPB](tracks)
    end_drifting = time()
    logger.take_snapshot()
    logger.archive('drifting')
    print(f" {end_drifting-start_drifting:.2f} s")

    if light.LIGHT_SIMULATED:
        print("Calculating optical responses...", end="")
        start_light_time = time()
        logger.start()
        logger.take_snapshot()
        lut = np.load(light_lut_filename)['arr']

        # clip LUT so that no voxel contains 0 visibility
        mask = lut['vis'] > 0
        lut['vis'][~mask] = lut['vis'][mask].min()

        lut = to_device(lut)

        light_noise = cp.load(light_det_noise_filename)

        TPB = 256
        BPG = max(ceil(tracks.shape[0] / TPB),1)
        lightLUT.calculate_light_incidence[BPG,TPB](tracks, lut, light_sim_dat, track_light_voxel)
        logger.take_snapshot()
        logger.archive('light')
        print(f" {time()-start_light_time:.2f} s")

<<<<<<< HEAD
    # create a lookup table for event timestamps
    tot_evids = np.unique(tracks[sim.EVENT_SEPARATOR])
    if sim.IS_SPILL_SIM:
        event_times = cp.arange(len(tot_evids)) * sim.SPILL_PERIOD
    else:
        event_times = fee.gen_event_times(tot_evids.max()+1, 0)

    if input_has_vertices and not sim.IS_SPILL_SIM:
        uniq_ev, counts = np.unique(vertices['eventID'], return_counts=True)
        vertices['t_event'] = np.repeat(event_times.get(),counts) 

    if sim.IS_SPILL_SIM:
        # write the true timing structure to the file, not t0 wrt event time .....
        tracks['t0_start'] = tracks['t0_start'] + localSpillIDs*sim.SPILL_PERIOD
        tracks['t0_end'] = tracks['t0_end'] + localSpillIDs*sim.SPILL_PERIOD
        tracks['t0'] = tracks['t0'] + localSpillIDs*sim.SPILL_PERIOD

=======
    logger.start()
    logger.take_snapshot()
>>>>>>> 64c86d3f
    # prep output file with truth datasets
    with h5py.File(output_filename, 'a') as output_file:
        # We previously called swap_coordinates(tracks), but we want to write
        # all truth info in the edep-sim convention (z = beam coordinate). So
        # temporarily undo the swap. It's easier than reorganizing the code!
        swap_coordinates(tracks)
        output_file.create_dataset("tracks", data=tracks)
        # To distinguish from the "old" files that had z=drift in 'tracks':
        output_file['tracks'].attrs['zbeam'] = True
        swap_coordinates(tracks)

        if light.LIGHT_SIMULATED:
            output_file.create_dataset('light_dat', data=light_sim_dat)
        if input_has_trajectories:
            output_file.create_dataset("trajectories", data=trajectories)
        if input_has_vertices:
            output_file.create_dataset("vertices", data=vertices)
        if input_has_genie_hdr:
            output_file.create_dataset("genie_hdr", data=genie_hdr)
        if input_has_genie_stack:
            output_file.create_dataset("genie_stack", data=genie_stack)

    if sim.IS_SPILL_SIM:
        # ..... even thought larnd-sim does expect t0 to be given with respect to
        # the event time
        tracks['t0_start'] = tracks['t0_start'] - localSpillIDs*sim.SPILL_PERIOD
        tracks['t0_end'] = tracks['t0_end'] - localSpillIDs*sim.SPILL_PERIOD
        tracks['t0'] = tracks['t0'] - localSpillIDs*sim.SPILL_PERIOD


    # create a lookup table that maps between unique event ids and the segments in the file
    track_ids = cp.array(np.arange(len(tracks)), dtype='i4')
    # copy to device
    track_ids = cp.asarray(np.arange(segment_ids.shape[0], dtype=int))

    # We divide the sample in portions that can be processed by the GPU
    step = 1

    # accumulate results for periodic file saving
    results_acc = defaultdict(list)
    def save_results(event_times, is_first_event, results):
        '''
        results is a dictionary with the following keys

         for the charge simulation
         - event_id: event id for each hit
         - adc_tot: adc value for each hit
         - adc_tot_ticks: timestamp for each hit
         - track_pixel_map: map from track to active pixels
         - unique_pix: all unique pixels (per track?)
         - current_fractions: fraction of charge associated with each true track

         for the light simulation (in addition to all keys for the charge simulation)
         - light_event_id: event_id for each light trigger
         - light_start_time: simulation start time for event
         - light_trigger_idx: time tick at which each trigger occurs
         - light_op_channel_idx: optical channel id for each waveform
         - light_waveforms: waveforms of each light trigger
         - light_waveforms_true_track_id: true track ids for each tick in each waveform
         - light_waveforms_true_photons: equivalent pe for each track at each tick in each waveform

        returns the timestamp of the last event simulated

        Note: can't handle empty inputs
        '''
        for key in list(results.keys()):
            results[key] = np.concatenate([cp.asnumpy(arr) for arr in results[key]], axis=0)

        uniq_events = cp.asnumpy(np.unique(results['event_id']))
        uniq_event_times = cp.asnumpy(event_times[uniq_events])
        if light.LIGHT_SIMULATED:
            # prep arrays for embedded triggers in charge data stream
            light_trigger_modules = np.array([detector.TPC_TO_MODULE[tpc] for tpc in light.OP_CHANNEL_TO_TPC[results['light_op_channel_idx']][:,0]])
            light_trigger_times = results['light_start_time'] + results['light_trigger_idx'] * light.LIGHT_TICK_SIZE
            light_trigger_event_ids = results['light_event_id']
        else:
            # prep arrays for embedded triggers in charge data stream (each event triggers once at perfect t0)
            light_trigger_modules = np.ones(len(uniq_events))
            light_trigger_times = np.zeros_like(uniq_event_times)
            light_trigger_event_ids = uniq_events

        fee.export_to_hdf5(results['event_id'],
                           results['adc_tot'],
                           results['adc_tot_ticks'],
                           results['unique_pix'],
                           results['current_fractions'],
                           results['track_pixel_map'],
                           output_filename, # defined earlier in script
                           uniq_event_times,
                           is_first_event=is_first_event,
                           light_trigger_times=light_trigger_times,
                           light_trigger_event_id=light_trigger_event_ids,
                           light_trigger_modules=light_trigger_modules,
                           bad_channels=bad_channels) # defined earlier in script

        if light.LIGHT_SIMULATED and len(results['light_event_id']):
            light_sim.export_to_hdf5(results['light_event_id'],
                                     results['light_start_time'],
                                     results['light_trigger_idx'],
                                     results['light_op_channel_idx'],
                                     results['light_waveforms'],
                                     output_filename,
                                     cp.asnumpy(event_times[np.unique(results['light_event_id'])]),
                                     results['light_waveforms_true_track_id'],
                                     results['light_waveforms_true_photons'])


        return event_times[-1]

    logger.take_snapshot()
    logger.archive('preparation2')


    last_time = 0
    logger.start()
    logger.take_snapshot([0])
    for batch_mask in tqdm(batching.TPCBatcher(tracks, sim.EVENT_SEPARATOR, tpc_batch_size=sim.EVENT_BATCH_SIZE, tpc_borders=detector.TPC_BORDERS),
                           desc='Simulating batches...', ncols=80, smoothing=0):
        # grab only tracks from current batch
        track_subset = tracks[batch_mask]
        if len(track_subset) == 0:
            continue
        ievd = int(track_subset[0][sim.EVENT_SEPARATOR])
        evt_tracks = track_subset
        first_trk_id = np.argmax(batch_mask) # first track in batch

        for itrk in tqdm(range(0, evt_tracks.shape[0], sim.BATCH_SIZE),
                         delay=1, desc='  Simulating event %i batches...' % ievd, leave=False, ncols=80):
            if itrk > 0:
                warnings.warn(f"Entered sub-batch loop, results may not be accurate! Consider increasing batch_size (currently {sim.BATCH_SIZE}) in the simulation_properties file.")
                
            selected_tracks = evt_tracks[itrk:itrk+sim.BATCH_SIZE]

            RangePush("event_id_map")
            event_ids = selected_tracks[sim.EVENT_SEPARATOR]
            unique_eventIDs = np.unique(event_ids)
            RangePop()

            # We find the pixels intersected by the projection of the tracks on
            # the anode plane using the Bresenham's algorithm. We also take into
            # account the neighboring pixels, due to the transverse diffusion of the charges.
            RangePush("pixels_from_track")
            max_radius = ceil(max(selected_tracks["tran_diff"])*5/detector.PIXEL_PITCH)

            TPB = 128
            BPG = max(ceil(selected_tracks.shape[0] / TPB),1)
            max_pixels = np.array([0])
            pixels_from_track.max_pixels[BPG,TPB](selected_tracks, max_pixels)

            # This formula tries to estimate the maximum number of pixels which can have
            # a current induced on them.
            max_neighboring_pixels = (2*max_radius+1)*max_pixels[0]+(1+2*max_radius)*max_radius*2

            active_pixels = cp.full((selected_tracks.shape[0], max_pixels[0]), -1, dtype=np.int32)
            neighboring_pixels = cp.full((selected_tracks.shape[0], max_neighboring_pixels), -1, dtype=np.int32)
            n_pixels_list = cp.zeros(shape=(selected_tracks.shape[0]))

            if not active_pixels.shape[1] or not neighboring_pixels.shape[1]:
                continue

            pixels_from_track.get_pixels[BPG,TPB](selected_tracks,
                                                  active_pixels,
                                                  neighboring_pixels,
                                                  n_pixels_list,
                                                  max_radius)
            RangePop()

            RangePush("unique_pix")
            shapes = neighboring_pixels.shape
            joined = neighboring_pixels.reshape(shapes[0] * shapes[1])
            unique_pix = cp.unique(joined)
            unique_pix = unique_pix[(unique_pix != -1)]
            RangePop()

            if not unique_pix.shape[0]:
                continue

            RangePush("time_intervals")
            # Here we find the longest signal in time and we store an array with the start in time of each track
            max_length = cp.array([0])
            track_starts = cp.empty(selected_tracks.shape[0])
            detsim.time_intervals[BPG,TPB](track_starts, max_length, selected_tracks)
            RangePop()

            RangePush("tracks_current")
            # Here we calculate the induced current on each pixel
            signals = cp.zeros((selected_tracks.shape[0],
                                neighboring_pixels.shape[1],
                                cp.asnumpy(max_length)[0]), dtype=np.float32)
            TPB = (1,1,64)
            BPG_X = max(ceil(signals.shape[0] / TPB[0]),1)
            BPG_Y = max(ceil(signals.shape[1] / TPB[1]),1)
            BPG_Z = max(ceil(signals.shape[2] / TPB[2]),1)
            BPG = (BPG_X, BPG_Y, BPG_Z)
            rng_states = maybe_create_rng_states(int(np.prod(TPB[:2]) * np.prod(BPG[:2])), seed=rand_seed+ievd+itrk, rng_states=rng_states)
            detsim.tracks_current_mc[BPG,TPB](signals, neighboring_pixels, selected_tracks, response, rng_states)
            RangePop()

            RangePush("pixel_index_map")
            # Here we create a map between tracks and index in the unique pixel array
            pixel_index_map = cp.full((selected_tracks.shape[0], neighboring_pixels.shape[1]), -1)
            for i_ in range(selected_tracks.shape[0]):
                compare = neighboring_pixels[i_, ..., cp.newaxis] == unique_pix
                indices = cp.where(compare)
                pixel_index_map[i_, indices[0]] = indices[1]
            RangePop()

            RangePush("track_pixel_map")
            # Mapping between unique pixel array and track array index
            track_pixel_map = cp.full((unique_pix.shape[0], detsim.MAX_TRACKS_PER_PIXEL), -1)
            TPB = 32
            BPG = max(ceil(unique_pix.shape[0] / TPB),1)
            detsim.get_track_pixel_map[BPG, TPB](track_pixel_map, unique_pix, neighboring_pixels)
            RangePop()

            RangePush("sum_pixels_signals")
            # Here we combine the induced current on the same pixels by different tracks
            TPB = (1,1,64)
            BPG_X = max(ceil(signals.shape[0] / TPB[0]),1)
            BPG_Y = max(ceil(signals.shape[1] / TPB[1]),1)
            BPG_Z = max(ceil(signals.shape[2] / TPB[2]),1)
            BPG = (BPG_X, BPG_Y, BPG_Z)
            pixels_signals = cp.zeros((len(unique_pix), len(detector.TIME_TICKS)))
            pixels_tracks_signals = cp.zeros((len(unique_pix),
                                              len(detector.TIME_TICKS),
                                              track_pixel_map.shape[1]))
            detsim.sum_pixel_signals[BPG,TPB](pixels_signals,
                                              signals,
                                              track_starts,
                                              pixel_index_map,
                                              track_pixel_map,
                                              pixels_tracks_signals)
            RangePop()

            RangePush("get_adc_values")
            # Here we simulate the electronics response (the self-triggering cycle) and the signal digitization
            time_ticks = cp.linspace(0, len(unique_eventIDs) * detector.TIME_INTERVAL[1], pixels_signals.shape[1]+1)
            integral_list = cp.zeros((pixels_signals.shape[0], fee.MAX_ADC_VALUES))
            adc_ticks_list = cp.zeros((pixels_signals.shape[0], fee.MAX_ADC_VALUES))
            current_fractions = cp.zeros((pixels_signals.shape[0], fee.MAX_ADC_VALUES, track_pixel_map.shape[1]))

            TPB = 128
            BPG = ceil(pixels_signals.shape[0] / TPB)
            rng_states = maybe_create_rng_states(int(TPB * BPG), seed=rand_seed+ievd+itrk, rng_states=rng_states)
            pixel_thresholds_lut.tpb = TPB
            pixel_thresholds_lut.bpg = BPG
            pixel_thresholds = pixel_thresholds_lut[unique_pix.ravel()].reshape(unique_pix.shape)

            fee.get_adc_values[BPG, TPB](pixels_signals,
                                         pixels_tracks_signals,
                                         time_ticks,
                                         integral_list,
                                         adc_ticks_list,
                                         0,
                                         rng_states,
                                         current_fractions,
                                         pixel_thresholds)

            adc_list = fee.digitize(integral_list)
            adc_event_ids = np.full(adc_list.shape, unique_eventIDs[0]) # FIXME: only works if looping on a single event
            RangePop()

            results_acc['event_id'].append(adc_event_ids)
            results_acc['adc_tot'].append(adc_list)
            results_acc['adc_tot_ticks'].append(adc_ticks_list)
            results_acc['unique_pix'].append(unique_pix)
            results_acc['current_fractions'].append(current_fractions)
            #track_pixel_map[track_pixel_map != -1] += first_trk_id + itrk
            track_pixel_map[track_pixel_map != -1] = track_ids[batch_mask][track_pixel_map[track_pixel_map != -1] + itrk]
            results_acc['track_pixel_map'].append(track_pixel_map)

            # ~~~ Light detector response simulation ~~~
            if light.LIGHT_SIMULATED:
                RangePush("sum_light_signals")
                light_inc = light_sim_dat[batch_mask][itrk:itrk+sim.BATCH_SIZE]
                selected_track_id = track_ids[batch_mask][itrk:itrk+sim.BATCH_SIZE]
                n_light_ticks, light_t_start = light_sim.get_nticks(light_inc)
                n_light_ticks = min(n_light_ticks,int(5E4))
                op_channel = light_sim.get_active_op_channel(light_inc)

                n_light_det = op_channel.shape[0]
                light_sample_inc = cp.zeros((n_light_det,n_light_ticks), dtype='f4')
                light_sample_inc_true_track_id = cp.full((n_light_det, n_light_ticks, light.MAX_MC_TRUTH_IDS), -1, dtype='i8')
                light_sample_inc_true_photons = cp.zeros((n_light_det, n_light_ticks, light.MAX_MC_TRUTH_IDS), dtype='f8')

                TPB = (1,64)
                BPG = (max(ceil(light_sample_inc.shape[0] / TPB[0]),1),
                       max(ceil(light_sample_inc.shape[1] / TPB[1]),1))
                light_sim.sum_light_signals[BPG, TPB](
                    selected_tracks, track_light_voxel[batch_mask][itrk:itrk+sim.BATCH_SIZE], selected_track_id,
                    light_inc, op_channel, lut, light_t_start, light_sample_inc, light_sample_inc_true_track_id,
                    light_sample_inc_true_photons)
                RangePop()
                if light_sample_inc_true_track_id.shape[-1] > 0 and cp.any(light_sample_inc_true_track_id[...,-1] != -1):
                    warnings.warn(f"Maximum number of true segments ({light.MAX_MC_TRUTH_IDS}) reached in backtracking info, consider increasing MAX_MC_TRUTH_IDS (larndsim/consts/light.py)")

                RangePush("sim_scintillation")
                light_sample_inc_scint = cp.zeros_like(light_sample_inc)
                light_sample_inc_scint_true_track_id = cp.full_like(light_sample_inc_true_track_id, -1)
                light_sample_inc_scint_true_photons = cp.zeros_like(light_sample_inc_true_photons)
                light_sim.calc_scintillation_effect[BPG, TPB](
                    light_sample_inc, light_sample_inc_true_track_id, light_sample_inc_true_photons, light_sample_inc_scint,
                    light_sample_inc_scint_true_track_id, light_sample_inc_scint_true_photons)

                light_sample_inc_disc = cp.zeros_like(light_sample_inc)
                rng_states = maybe_create_rng_states(int(np.prod(TPB) * np.prod(BPG)),
                                                     seed=rand_seed+ievd+itrk, rng_states=rng_states)
                light_sim.calc_stat_fluctuations[BPG, TPB](light_sample_inc_scint, light_sample_inc_disc, rng_states)
                RangePop()

                RangePush("sim_light_det_response")
                light_response = cp.zeros_like(light_sample_inc)
                light_response_true_track_id = cp.full_like(light_sample_inc_true_track_id, -1)
                light_response_true_photons = cp.zeros_like(light_sample_inc_true_photons)
                light_sim.calc_light_detector_response[BPG, TPB](
                    light_sample_inc_disc, light_sample_inc_scint_true_track_id, light_sample_inc_scint_true_photons,
                    light_response, light_response_true_track_id, light_response_true_photons)
                light_response += cp.array(light_sim.gen_light_detector_noise(light_response.shape, light_noise[op_channel.get()]))
                RangePop()

                RangePush("sim_light_triggers")
                light_threshold = cp.repeat(cp.array(light.LIGHT_TRIG_THRESHOLD)[...,np.newaxis], light.OP_CHANNEL_PER_TRIG, axis=-1)
                light_threshold = light_threshold.ravel()[op_channel.get()].copy()
                light_threshold = light_threshold.reshape(-1, light.OP_CHANNEL_PER_TRIG)[...,0]
                trigger_idx, trigger_op_channel_idx = light_sim.get_triggers(light_response, light_threshold, op_channel)
                digit_samples = ceil((light.LIGHT_TRIG_WINDOW[1] + light.LIGHT_TRIG_WINDOW[0]) / light.LIGHT_DIGIT_SAMPLE_SPACING)
                TPB = (1,1,64)
                BPG = (max(ceil(trigger_idx.shape[0] / TPB[0]),1),
                       max(ceil(trigger_op_channel_idx.shape[1] / TPB[1]),1),
                       max(ceil(digit_samples / TPB[2]),1))

                light_digit_signal, light_digit_signal_true_track_id, light_digit_signal_true_photons = light_sim.sim_triggers(
                    BPG, TPB, light_response, op_channel, light_response_true_track_id, light_response_true_photons, trigger_idx, trigger_op_channel_idx,
                    digit_samples, light_noise)
                RangePop()

                results_acc['light_event_id'].append(cp.full(trigger_idx.shape[0], unique_eventIDs[0])) # FIXME: only works if looping on a single event
                results_acc['light_start_time'].append(cp.full(trigger_idx.shape[0], light_t_start))
                results_acc['light_trigger_idx'].append(trigger_idx)
                results_acc['light_op_channel_idx'].append(trigger_op_channel_idx)
                results_acc['light_waveforms'].append(light_digit_signal)
                results_acc['light_waveforms_true_track_id'].append(light_digit_signal_true_track_id)
                results_acc['light_waveforms_true_photons'].append(light_digit_signal_true_photons)

        if len(results_acc['event_id']) > sim.WRITE_BATCH_SIZE and len(np.concatenate(results_acc['event_id'], axis=0)) > 0:
            last_time = save_results(event_times, is_first_event=last_time==0, results=results_acc)
            results_acc = defaultdict(list)

        logger.take_snapshot([len(logger.log)])

    # Always save results after last iteration
    if len(results_acc['event_id']) >0 and len(np.concatenate(results_acc['event_id'], axis=0)) > 0:
        save_results(event_times, is_first_event=last_time==0, results=results_acc)

    logger.take_snapshot([len(logger.log)])

    with h5py.File(output_filename, 'a') as output_file:
        if 'configs' in output_file.keys():
            output_file['configs'].attrs['pixel_layout'] = pixel_layout

    print("Output saved in:", output_filename)

    RangePop()
    end_simulation = time()
    logger.take_snapshot([len(logger.log)])
    print(f"Elapsed time: {end_simulation-start_simulation:.2f} s")
    logger.archive('loop',['loop'])
    logger.store(save_memory)

if __name__ == "__main__":
    fire.Fire(run_simulation)<|MERGE_RESOLUTION|>--- conflicted
+++ resolved
@@ -94,11 +94,8 @@
                    bad_channels=None,
                    n_tracks=None,
                    pixel_thresholds_file=None,
-<<<<<<< HEAD
-                   rand_seed=None):
-=======
+                   rand_seed=None,
                    save_memory=None):
->>>>>>> 64c86d3f
     """
     Command-line interface to run the simulation of a pixelated LArTPC
 
@@ -122,8 +119,10 @@
             (all tracks).
         pixel_thresholds_file (str): path to npz file containing pixel thresholds. Defaults
             to None.
-        save_memory: a string value, if non-empty, this is used as a filename to store memory 
-            snapshot information
+        rand_seed (int, optional): the random number generator seed that can be set through 
+            a command-line
+        save_memory (string path, optional): if non-empty, this is used as a filename to 
+            store memory snapshot information
     """
     logger = memory_logger(save_memory is None)
     logger.start()
@@ -348,7 +347,10 @@
         logger.archive('light')
         print(f" {time()-start_light_time:.2f} s")
 
-<<<<<<< HEAD
+    # Restart the memory logger for the electronics simulation loop
+    logger.start()
+    logger.take_snapshot()
+
     # create a lookup table for event timestamps
     tot_evids = np.unique(tracks[sim.EVENT_SEPARATOR])
     if sim.IS_SPILL_SIM:
@@ -366,10 +368,6 @@
         tracks['t0_end'] = tracks['t0_end'] + localSpillIDs*sim.SPILL_PERIOD
         tracks['t0'] = tracks['t0'] + localSpillIDs*sim.SPILL_PERIOD
 
-=======
-    logger.start()
-    logger.take_snapshot()
->>>>>>> 64c86d3f
     # prep output file with truth datasets
     with h5py.File(output_filename, 'a') as output_file:
         # We previously called swap_coordinates(tracks), but we want to write
