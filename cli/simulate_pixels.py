--- conflicted
+++ resolved
@@ -218,12 +218,7 @@
 
             RangePush("unique_pix")
             shapes = neighboring_pixels.shape
-<<<<<<< HEAD
             joined = neighboring_pixels.reshape(shapes[0] * shapes[1])
-            #unique_pix = cupy_unique_axis0(joined)
-=======
-            joined = neighboring_pixels.reshape(shapes[0]*shapes[1])
->>>>>>> 0f592952
             unique_pix = cp.unique(joined)
             unique_pix = unique_pix[(unique_pix != -1)]
             RangePop()
@@ -298,7 +293,6 @@
 
             current_fractions = cp.zeros((pixels_signals.shape[0], fee.MAX_ADC_VALUES, track_pixel_map.shape[1]))
             rng_states = create_xoroshiro128p_states(TPB * BPG, seed=ievd)
-<<<<<<< HEAD
             pixel_thresholds_lut.tpb = TPB
             pixel_thresholds_lut.bpg = BPG
             orig_shape = unique_pix.shape
@@ -313,18 +307,6 @@
                                          rng_states,
                                          current_fractions,
                                          pixel_thresholds)
-
-=======
-
-            fee.get_adc_values[BPG,TPB](pixels_signals,
-                                        pixels_tracks_signals,
-                                        time_ticks,
-                                        integral_list,
-                                        adc_ticks_list,
-                                        0,
-                                        rng_states,
-                                        current_fractions)
->>>>>>> 0f592952
 
             adc_list = fee.digitize(integral_list)
             adc_event_ids = np.full(adc_list.shape, unique_eventIDs[0]) # FIXME: only works if looping on a single event
